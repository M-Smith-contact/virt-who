--- conflicted
+++ resolved
@@ -25,25 +25,17 @@
 import time
 from multiprocessing import Event, Queue
 import json
-<<<<<<< HEAD
-from Queue import Empty
-
-from daemon import daemon
-from virt import Virt, DomainListReport, HostGuestAssociationReport
-from manager import Manager, ManagerError
-from manager.managerprocess import ManagerProcess
-from manager.subscriptionmanager import SubscriptionManager
-from config import Config, ConfigManager
-=======
+
 import atexit
 from Queue import Empty
 
 from daemon import daemon
 from virt import Virt, DomainListReport, HostGuestAssociationReport, ErrorReport
 from manager import Manager, ManagerError, ManagerFatalError
+from manager.managerprocess import ManagerProcess
+from manager.subscriptionmanager import SubscriptionManager
 from config import Config, ConfigManager, InvalidPasswordFormat
 from password import InvalidKeyFile
->>>>>>> eb951171
 
 import log
 
@@ -93,15 +85,12 @@
         self.logger = logger
         self.options = options
         self.terminate_event = Event()
-<<<<<<< HEAD
+
         # Queue for getting events from virt backends
-        self.queue = Queue()
+        self.queue = None
         self.manager_in_queue = Queue()
         self.to_manager_queue = Queue()
         self.manager_process = ManagerProcess(self.logger, self.options)
-=======
-        self.queue = None
->>>>>>> eb951171
 
         self.configManager = ConfigManager(config_dir)
         for config in self.configManager.configs:
@@ -195,48 +184,13 @@
         while not self.terminate_event.is_set():
             # Wait for incoming report from virt backend
             try:
-<<<<<<< HEAD
                 report = self.queue.get_nowait()
             except Empty:
                 report = None
                 pass
-
-            if report is not None:
-                # None means that there was some error in the backend
-
-                # Send the report
-                if self.options.print_:
-                    result[report.config] = report
-                else:
-=======
-                report = self.queue.get(block=True, timeout=None)
             except IOError:
                 continue
 
-            if report == "exit":
-                break
-            if report == "reload":
-                for virt in self.virts:
-                    virt.terminate()
-                self.virts = []
-                raise ReloadRequest()
-
-            # Send the report
-            if not self.options.print_ and not isinstance(report, ErrorReport):
-                try:
->>>>>>> eb951171
-                    self.send(report)
-                except ManagerFatalError:
-                    # System not register (probably), stop the backends
-                    for virt in self.virts:
-                        virt.terminate()
-                    self.virts = []
-
-<<<<<<< HEAD
-                if self.options.oneshot:
-                    oneshot_remaining -= 1
-                    if oneshot_remaining == 0:
-                        break
             try:
                 managerJob = self.manager_in_queue.get_nowait()
                 method, args = managerJob
@@ -244,32 +198,50 @@
             except Empty:
                 # We don't care if the managerprocess has nothing for us to do
                 pass
-=======
-            if self.options.oneshot:
-                try:
-                    oneshot_remaining.remove(report.config.name)
-                    if not isinstance(report, ErrorReport):
-                        if self.options.print_:
-                            result[report.config] = report
-                        self.logger.debug("Association for config %s gathered" % report.config.name)
+            except IOError:
+                pass
+
+            if report is not None:
+                if report == "exit":
+                    break
+                if report == "reload":
                     for virt in self.virts:
-                        if virt.config.name == report.config.name:
-                            virt.stop()
-                except KeyError:
-                    self.logger.debug("Association for config %s already gathered, ignoring" % report.config.name)
-                if not oneshot_remaining:
-                    break
->>>>>>> eb951171
+                        virt.terminate()
+                    self.virts = []
+                    raise ReloadRequest()
+
+                # Send the report
+                if not self.options.print_ and not isinstance(report, ErrorReport):
+                    try:
+                        self.send(report)
+                    except ManagerFatalError:
+                        # System not register (probably), stop the backends
+                        for virt in self.virts:
+                            virt.terminate()
+                        self.virts = []
+                        self.manager_process.terminate()
+
+                if self.options.oneshot:
+                    try:
+                        oneshot_remaining.remove(report.config.name)
+                        if not isinstance(report, ErrorReport):
+                            if self.options.print_:
+                                result[report.config] = report
+                            self.logger.debug("Association for config %s gathered" % report.config.name)
+                        for virt in self.virts:
+                            if virt.config.name == report.config.name:
+                                virt.stop()
+                    except KeyError:
+                        self.logger.debug("Association for config %s already gathered, ignoring" % report.config.name)
+                    if not oneshot_remaining:
+                        break
 
         self.queue = None
         for virt in self.virts:
             virt.terminate()
-<<<<<<< HEAD
+
         self.virt = []
         self.manager_process.terminate()
-=======
-        self.virts = []
->>>>>>> eb951171
         if self.options.print_:
             return result
 
